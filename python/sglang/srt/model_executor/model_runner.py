# Copyright 2023-2024 SGLang Team
# Licensed under the Apache License, Version 2.0 (the "License");
# you may not use this file except in compliance with the License.
# You may obtain a copy of the License at
#
#     http://www.apache.org/licenses/LICENSE-2.0
#
# Unless required by applicable law or agreed to in writing, software
# distributed under the License is distributed on an "AS IS" BASIS,
# WITHOUT WARRANTIES OR CONDITIONS OF ANY KIND, either express or implied.
# See the License for the specific language governing permissions and
# limitations under the License.
# ==============================================================================
"""ModelRunner runs the forward passes of the models."""

import datetime
import gc
import inspect
import json
import logging
import os
import time
from dataclasses import dataclass
from typing import List, Optional, Tuple, Union

import torch
import torch.distributed as dist

from sglang.srt import debug_utils
from sglang.srt.configs.device_config import DeviceConfig
from sglang.srt.configs.load_config import LoadConfig
from sglang.srt.configs.model_config import AttentionArch, ModelConfig
from sglang.srt.distributed import (
    get_tp_group,
    get_world_group,
    init_distributed_environment,
    initialize_model_parallel,
    set_custom_all_reduce,
    set_mscclpp_all_reduce,
)
from sglang.srt.distributed.parallel_state import monkey_patch_vllm_parallel_state
from sglang.srt.layers.attention.tbo_backend import TboAttnBackend
from sglang.srt.layers.dp_attention import (
    get_attention_tp_group,
    get_attention_tp_size,
    initialize_dp_attention,
)
from sglang.srt.layers.logits_processor import LogitsProcessorOutput
from sglang.srt.layers.quantization import (
    deep_gemm_wrapper,
    monkey_patch_isinstance_for_vllm_base_layer,
)
from sglang.srt.layers.sampler import Sampler
from sglang.srt.layers.torchao_utils import apply_torchao_config_to_model
from sglang.srt.layers.utils import is_sm100_supported
from sglang.srt.lora.lora_manager import LoRAManager
from sglang.srt.managers.eplb_manager import EPLBManager
from sglang.srt.managers.expert_distribution import (
    ExpertDistributionRecorder,
    get_global_expert_distribution_recorder,
    set_global_expert_distribution_recorder,
)
from sglang.srt.managers.expert_location import (
    ExpertLocationMetadata,
    compute_initial_expert_location_metadata,
    get_global_expert_location_metadata,
    set_global_expert_location_metadata,
)
from sglang.srt.managers.schedule_batch import (
    GLOBAL_SERVER_ARGS_KEYS,
    global_server_args_dict,
)
from sglang.srt.mem_cache.memory_pool import (
    DoubleSparseTokenToKVPool,
    MHATokenToKVPool,
    MLATokenToKVPool,
    ReqToTokenPool,
    TokenToKVPoolAllocator,
)
from sglang.srt.mem_cache.paged_allocator import (
    HeapPagedTokenToKVPoolAllocator,
    PagedTokenToKVPoolAllocator,
)
from sglang.srt.model_executor.cuda_graph_runner import CudaGraphRunner
from sglang.srt.model_executor.expert_location_updater import ExpertLocationUpdater
from sglang.srt.model_executor.forward_batch_info import ForwardBatch, PPProxyTensors
from sglang.srt.model_executor.hpu_graph_runner import HPUGraphRunner
from sglang.srt.model_loader import get_model
from sglang.srt.model_loader.loader import DefaultModelLoader, get_model_loader
from sglang.srt.model_loader.utils import set_default_torch_dtype
from sglang.srt.model_loader.weight_utils import default_weight_loader
from sglang.srt.patch_torch import monkey_patch_torch_reductions
from sglang.srt.sampling.sampling_batch_info import SamplingBatchInfo
from sglang.srt.server_args import ServerArgs
from sglang.srt.speculative.spec_info import SpeculativeAlgorithm
from sglang.srt.torch_memory_saver_adapter import TorchMemorySaverAdapter
from sglang.srt.utils import (
    MultiprocessingSerializer,
    cpu_has_amx_support,
    dynamic_import,
    enable_show_time_cost,
    get_available_gpu_memory,
    get_bool_env_var,
    init_custom_process_group,
    is_cuda,
    is_fa3_default_architecture,
    is_flashinfer_available,
    is_hip,
    is_hopper_with_cuda_12_3,
    is_hpu,
    is_no_spec_infer_or_topk_one,
    monkey_patch_p2p_access_check,
    monkey_patch_vllm_gguf_config,
    set_cpu_offload_max_bytes,
    set_cuda_arch,
)

<<<<<<< HEAD
_is_hpu = is_hpu()
logger = logging.getLogger(__name__)
=======
_is_hip = is_hip()
_is_cpu_amx_available = cpu_has_amx_support()
>>>>>>> 9179ea15

# Use a small KV cache pool size for tests in CI
SGLANG_CI_SMALL_KV_SIZE = os.getenv("SGLANG_CI_SMALL_KV_SIZE", None)

# Detect stragger ranks in model loading
UNBALANCED_MODEL_LOADING_TIMEOUT_S = 300

logger = logging.getLogger(__name__)


class RankZeroFilter(logging.Filter):
    """Filter that only allows INFO level logs from rank 0, but allows all other levels from any rank."""

    def __init__(self, is_rank_zero):
        super().__init__()
        self.is_rank_zero = is_rank_zero

    def filter(self, record):
        if record.levelno == logging.INFO:
            return self.is_rank_zero
        return True


class ModelRunner:
    """ModelRunner runs the forward passes of the models."""

    def __init__(
        self,
        model_config: ModelConfig,
        mem_fraction_static: float,
        gpu_id: int,
        tp_rank: int,
        tp_size: int,
        pp_rank: int,
        pp_size: int,
        nccl_port: int,
        server_args: ServerArgs,
        is_draft_worker: bool = False,
        req_to_token_pool: Optional[ReqToTokenPool] = None,
        token_to_kv_pool_allocator: Optional[TokenToKVPoolAllocator] = None,
    ):
        # Parse args
        self.model_config = model_config
        self.mem_fraction_static = mem_fraction_static
        self.device = server_args.device
        self.gpu_id = gpu_id

        # Apply the rank zero filter to logger
        if not any(isinstance(f, RankZeroFilter) for f in logger.filters):
            logger.addFilter(RankZeroFilter(tp_rank == 0))
        self.tp_rank = tp_rank
        self.tp_size = tp_size
        self.dp_size = server_args.dp_size
        self.pp_rank = pp_rank
        self.pp_size = pp_size
        self.dist_port = nccl_port
        self.server_args = server_args
        self.is_draft_worker = is_draft_worker
        self.is_generation = model_config.is_generation
        self.is_multimodal = model_config.is_multimodal
        self.is_multimodal_chunked_prefill_supported = (
            model_config.is_multimodal_chunked_prefill_supported
        )
        self.spec_algorithm = SpeculativeAlgorithm.from_string(
            server_args.speculative_algorithm
        )
        self.page_size = server_args.page_size
        self.req_to_token_pool = req_to_token_pool
        self.token_to_kv_pool_allocator = token_to_kv_pool_allocator
        self.use_mla_backend = self.model_config.attention_arch == AttentionArch.MLA
        self.attention_chunk_size = model_config.attention_chunk_size

        self.forward_pass_id = 0

        # Model-specific adjustment
        self.model_specific_adjustment()

        if server_args.show_time_cost:
            enable_show_time_cost()

        # Global vars
        global_server_args_dict.update(
            {k: getattr(server_args, k) for k in GLOBAL_SERVER_ARGS_KEYS}
            | {
                # TODO it is indeed not a "server args"
                "use_mla_backend": self.use_mla_backend,
                "speculative_algorithm": self.spec_algorithm,
            }
        )

        # CPU offload
        set_cpu_offload_max_bytes(int(server_args.cpu_offload_gb * 1024**3))

        # Get memory before model loading
        min_per_gpu_memory = self.init_torch_distributed()

        # Update deep gemm configure
        if deep_gemm_wrapper.ENABLE_JIT_DEEPGEMM:
            deep_gemm_wrapper.update_deep_gemm_config(gpu_id, server_args)

        # If it is a draft model, tp_group can be different
        self.initialize(min_per_gpu_memory)

        # temporary cached values
        self.support_pp = (
            "pp_proxy_tensors" in inspect.signature(self.model.forward).parameters
        )

    def initialize(self, min_per_gpu_memory: float):
        server_args = self.server_args
        self.memory_saver_adapter = TorchMemorySaverAdapter.create(
            enable=self.server_args.enable_memory_saver
        )

        if not self.is_draft_worker:
            set_global_expert_location_metadata(
                compute_initial_expert_location_metadata(server_args, self.model_config)
            )
            if self.tp_rank == 0 and get_bool_env_var(
                "SGLANG_LOG_EXPERT_LOCATION_METADATA"
            ):
                logger.info(
                    f"Initial expert_location_metadata: {get_global_expert_location_metadata().debug_str()}"
                )

            set_global_expert_distribution_recorder(
                ExpertDistributionRecorder.init_new(
                    server_args,
                    get_global_expert_location_metadata(),
                    rank=self.tp_rank,
                )
            )

        self.eplb_manager = (
            EPLBManager(self)
            if self.server_args.enable_eplb and (not self.is_draft_worker)
            else None
        )
        self.expert_location_updater = ExpertLocationUpdater()

        # Load the model
        self.sampler = Sampler()
        self.load_model()

        self.start_layer = getattr(self.model, "start_layer", 0)
        self.end_layer = getattr(
            self.model, "end_layer", self.model_config.num_hidden_layers
        )
        self.num_effective_layers = self.end_layer - self.start_layer

        # Apply torchao quantization
        torchao_applied = getattr(self.model, "torchao_applied", False)
        # In layered loading, torchao may have been applied
        if not torchao_applied:
            apply_torchao_config_to_model(
                self.model, global_server_args_dict["torchao_config"]
            )

        # Apply torch TP if the model supports it
        supports_torch_tp = getattr(self.model, "supports_torch_tp", False)
        if self.tp_size > 1 and supports_torch_tp:
            self.apply_torch_tp()

        # Init lora
        if server_args.lora_paths is not None:
            self.init_lora_manager()

        # Init memory pool and attention backends
        self.init_memory_pool(
            min_per_gpu_memory,
            server_args.max_running_requests,
            server_args.max_total_tokens,
        )
        if self.device == "cuda":
            self.init_cublas()
            self.init_attention_backend()
            self.init_cuda_graphs()
        elif self.device == "hpu":
            self.init_attention_backend()
            self.cuda_graph_runner = HPUGraphRunner(self)
        else:
            self.cuda_graph_runner = None
            self.init_attention_backend()

        # auxiliary hidden capture mode. TODO: expose this to server args?
        if self.spec_algorithm.is_eagle3() and not self.is_draft_worker:
            self.model.set_eagle3_layers_to_capture()

    def model_specific_adjustment(self):
        server_args = self.server_args

        if (
            server_args.attention_backend == "intel_amx"
            and server_args.device == "cpu"
            and not _is_cpu_amx_available
        ):
            logger.info(
                "The current platform does not support Intel AMX, will fallback to torch_native backend."
            )
            server_args.attention_backend = "torch_native"

        if server_args.attention_backend is None:
            """
            Auto select the fastest attention backend.

            1. Models with MHA Architecture (e.g: Llama, QWen)
                1.1 We will turn on FA3 on hopper unless user use spec decode with topk > 1 or page_size > 1.
                1.2 In other cases, we will use flashinfer if available, otherwise use triton.
            2. Models with MLA Architecture and using FA3
                2.1 We will use FA3 backend on hopper.
                2.2 We will use Flashinfer backend on blackwell.
                2.3 Otherwise, we will use triton backend.
            """

            if not self.use_mla_backend:
                # MHA architecture
                if (
                    is_hopper_with_cuda_12_3()
                    and is_no_spec_infer_or_topk_one(server_args)
                    and is_fa3_default_architecture(self.model_config.hf_config)
                ):
                    server_args.attention_backend = "fa3"
                elif _is_hip:
                    server_args.attention_backend = "aiter"
                else:
                    server_args.attention_backend = (
                        "flashinfer" if is_flashinfer_available() else "triton"
                    )
            else:
                # MLA architecture
                if is_hopper_with_cuda_12_3():
                    server_args.attention_backend = "fa3"
                elif is_sm100_supported():
                    server_args.attention_backend = "flashinfer"
                elif _is_hip:
                    head_num = self.model_config.get_num_kv_heads(self.tp_size)
                    # TODO current aiter only support head number 16 or 128 head number
                    if (
                        head_num == 128 or head_num == 16
                    ) and self.spec_algorithm.is_none():
                        server_args.attention_backend = "aiter"
                    else:
                        server_args.attention_backend = "triton"
                else:
                    server_args.attention_backend = "triton"
            logger.info(
                f"Attention backend not set. Use {server_args.attention_backend} backend by default."
            )
        elif self.use_mla_backend:
            if server_args.device != "cpu":
                if server_args.attention_backend in [
                    "aiter",
                    "flashinfer",
                    "fa3",
                    "triton",
                    "flashmla",
                    "cutlass_mla",
                ]:
                    logger.info(
                        f"MLA optimization is turned on. Use {server_args.attention_backend} backend."
                    )
                else:
                    raise ValueError(
                        f"Invalid attention backend for MLA: {server_args.attention_backend}"
                    )
            else:
                if server_args.attention_backend != "intel_amx":
                    raise ValueError(
                        "MLA optimization not supported on CPU except for intel_amx backend."
                    )

        if (
            server_args.attention_backend == "fa3"
            and server_args.kv_cache_dtype == "fp8_e5m2"
        ):
            logger.warning(
                "FlashAttention3 only supports fp8_e4m3 if using FP8; "
                "Setting attention backend to triton."
            )
            server_args.attention_backend = "triton"

        if server_args.enable_double_sparsity:
            logger.info(
                "Double sparsity optimization is turned on. Use triton backend without CUDA graph."
            )
            server_args.attention_backend = "triton"
            server_args.disable_cuda_graph = True
            if server_args.ds_heavy_channel_type is None:
                raise ValueError(
                    "Please specify the heavy channel type for double sparsity optimization."
                )
            self.init_double_sparsity_channel_config(server_args.ds_heavy_channel_type)

        if self.is_multimodal:
            self.mem_fraction_static *= 0.90
            logger.info(
                f"Automatically reduce --mem-fraction-static to {self.mem_fraction_static:.3f} "
                f"because this is a multimodal model."
            )
            if not self.is_multimodal_chunked_prefill_supported:
                server_args.chunked_prefill_size = -1
                logger.info(
                    f"Automatically turn of --chunked-prefill-size as it is not supported for "
                    f"{self.model_config.hf_config.model_type}"
                )

        if not self.use_mla_backend:
            server_args.disable_chunked_prefix_cache = True
        elif self.page_size > 1:
            logger.info("Disable chunked prefix cache when page size > 1.")
            server_args.disable_chunked_prefix_cache = True

        if not server_args.disable_chunked_prefix_cache:
            logger.info("Chunked prefix cache is turned on.")

        if server_args.attention_backend == "aiter":
            if self.model_config.context_len > 8192:
                self.mem_fraction_static *= 0.85

    def init_torch_distributed(self):
        logger.info("Init torch distributed begin.")

        try:
            torch.get_device_module(self.device).set_device(self.gpu_id)
        except Exception:
            logger.warning(
                f"Context: {self.device=} {self.gpu_id=} {os.environ.get('CUDA_VISIBLE_DEVICES')=} {self.tp_rank=} {self.tp_size=}"
            )
            raise

        if self.device == "cuda":
            backend = "nccl"
        elif self.device == "xpu":
            backend = "xccl"
        elif self.device == "hpu":
            backend = "hccl"
        elif self.device == "cpu":
            backend = "gloo"
        elif self.device == "npu":
            backend = "hccl"

        before_avail_memory = get_available_gpu_memory(self.device, self.gpu_id)
        if not self.server_args.enable_p2p_check:
            monkey_patch_p2p_access_check()

        if self.server_args.dist_init_addr:
            dist_init_method = f"tcp://{self.server_args.dist_init_addr}"
        else:
            dist_init_method = f"tcp://127.0.0.1:{self.dist_port}"
        set_custom_all_reduce(not self.server_args.disable_custom_all_reduce)
        set_mscclpp_all_reduce(self.server_args.enable_mscclpp)

        if not self.is_draft_worker:
            # Only initialize the distributed environment on the target model worker.
            init_distributed_environment(
                backend=backend,
                world_size=self.tp_size * self.pp_size,
                rank=self.tp_size * self.pp_rank + self.tp_rank,
                local_rank=self.gpu_id,
                distributed_init_method=dist_init_method,
                timeout=self.server_args.dist_timeout,
            )
            initialize_model_parallel(
                tensor_model_parallel_size=self.tp_size,
                pipeline_model_parallel_size=self.pp_size,
            )
            initialize_dp_attention(
                enable_dp_attention=self.server_args.enable_dp_attention,
                tp_rank=self.tp_rank,
                tp_size=self.tp_size,
                dp_size=self.server_args.dp_size,
                moe_dense_tp_size=self.server_args.moe_dense_tp_size,
                pp_size=self.server_args.pp_size,
            )

        min_per_gpu_memory = get_available_gpu_memory(
            self.device,
            self.gpu_id,
            distributed=get_world_group().world_size > 1,
            cpu_group=get_world_group().cpu_group,
        )
        self.tp_group = get_tp_group()
        self.attention_tp_group = get_attention_tp_group()

        # Check memory for tensor parallelism
        local_gpu_memory = get_available_gpu_memory(self.device, self.gpu_id)
        if self.tp_size > 1:
            if min_per_gpu_memory < local_gpu_memory * 0.9:
                if get_bool_env_var("SGL_DISABLE_TP_MEMORY_INBALANCE_CHECK"):
                    logger.warning(
                        "The memory capacity is unbalanced. Some GPUs may be occupied by other processes. "
                        f"{min_per_gpu_memory=}, {local_gpu_memory=}, {local_gpu_memory * 0.9=}"
                    )
                else:
                    raise ValueError(
                        "The memory capacity is unbalanced. Some GPUs may be occupied by other processes. "
                        f"{min_per_gpu_memory=}, {local_gpu_memory=}, {local_gpu_memory * 0.9=}"
                    )

        logger.info(
            f"Init torch distributed ends. mem usage={(before_avail_memory - local_gpu_memory):.2f} GB"
        )
        return min_per_gpu_memory

    def load_model(self):
        before_avail_memory = get_available_gpu_memory(self.device, self.gpu_id)
        logger.info(
            f"Load weight begin. avail mem={get_available_gpu_memory(self.device, self.gpu_id):.2f} GB"
        )

        # This can reduce thread conflicts and speed up weight loading.
        if self.device != "cpu":
            torch.set_num_threads(1)
        if self.device == "cuda":
            if torch.cuda.get_device_capability()[0] < 8:
                logger.info(
                    "Compute capability below sm80. Use float16 due to lack of bfloat16 support."
                )
                self.server_args.dtype = "float16"
                self.model_config.dtype = torch.float16
                if torch.cuda.get_device_capability()[1] < 5:
                    raise RuntimeError("SGLang only supports sm75 and above.")

        set_cuda_arch()

        # Prepare the model config
        self.load_config = LoadConfig(
            load_format=self.server_args.load_format,
            download_dir=self.server_args.download_dir,
        )
        if self.server_args.load_format == "gguf":
            monkey_patch_vllm_gguf_config()

        # Load the model
        # Remove monkey_patch when linear.py quant remove dependencies with vllm
        monkey_patch_vllm_parallel_state()
        monkey_patch_isinstance_for_vllm_base_layer()

        with self.memory_saver_adapter.region():
            self.model = get_model(
                model_config=self.model_config,
                load_config=self.load_config,
                device_config=DeviceConfig(self.device),
            )
        monkey_patch_vllm_parallel_state(reverse=True)
        monkey_patch_isinstance_for_vllm_base_layer(reverse=True)

        if self.server_args.kv_cache_dtype == "fp8_e4m3":
            if self.server_args.quantization_param_path is not None:
                if callable(getattr(self.model, "load_kv_cache_scales", None)):
                    self.model.load_kv_cache_scales(
                        self.server_args.quantization_param_path
                    )
                    logger.info(
                        "Loaded KV cache scaling factors from %s",
                        self.server_args.quantization_param_path,
                    )
                else:
                    raise RuntimeError(
                        "Using FP8 KV cache and scaling factors provided but "
                        "model %s does not support loading scaling factors.",
                        self.model.__class__,
                    )
            else:
                logger.warning(
                    "Using FP8 KV cache but no scaling factors "
                    "provided. Defaulting to scaling factors of 1.0. "
                    "This may lead to less accurate results!"
                )

        # Parse other args
        self.sliding_window_size = (
            self.model.get_attention_sliding_window_size()
            if hasattr(self.model, "get_attention_sliding_window_size")
            else None
        )
        self.dtype = self.model_config.dtype

        after_avail_memory = get_available_gpu_memory(self.device, self.gpu_id)
        logger.info(
            f"Load weight end. "
            f"type={type(self.model).__name__}, "
            f"dtype={self.dtype}, "
            f"avail mem={after_avail_memory:.2f} GB, "
            f"mem usage={(before_avail_memory - after_avail_memory):.2f} GB."
        )

        # Handle the case where some ranks do not finish loading.
        try:
            dist.monitored_barrier(
                group=get_tp_group().cpu_group,
                timeout=datetime.timedelta(seconds=UNBALANCED_MODEL_LOADING_TIMEOUT_S),
                wait_all_ranks=True,
            )
        except RuntimeError:
            raise ValueError(
                f"TP rank {self.tp_rank} could finish the model loading, but there are other ranks that didn't finish loading. It is likely due to unexpected failures (e.g., OOM) or a slow node."
            ) from None

    def update_expert_location(
        self,
        new_expert_location_metadata: ExpertLocationMetadata,
        update_layer_ids: List[int],
    ):
        self.expert_location_updater.update(
            self.model.routed_experts_weights_of_layer,
            new_expert_location_metadata,
            update_layer_ids=update_layer_ids,
            nnodes=self.server_args.nnodes,
            rank=self.tp_rank,
        )

    def update_weights_from_disk(
        self, model_path: str, load_format: str
    ) -> tuple[bool, str]:
        """Update engine weights in-place from the disk."""
        logger.info(
            f"Update engine weights online from disk begin. "
            f"avail mem={get_available_gpu_memory(self.device, self.gpu_id):.2f} GB"
        )

        target_device = torch.device(self.device)
        self.model_config.model_path = model_path
        load_config = LoadConfig(load_format=load_format)

        # Only support DefaultModelLoader for now
        loader = get_model_loader(load_config)
        if not isinstance(loader, DefaultModelLoader):
            message = f"Failed to get model loader: {loader}."
            return False, message

        def get_weight_iter(config):
            iter = loader._get_weights_iterator(
                DefaultModelLoader.Source.init_new(config, self.model)
            )
            return iter

        def model_load_weights(model, iter):
            DefaultModelLoader.load_weights_and_postprocess(model, iter, target_device)
            return model

        with set_default_torch_dtype(self.model_config.dtype):
            try:
                iter = get_weight_iter(self.model_config)
            except Exception as e:
                message = f"Failed to get weights iterator: {e}."
                return False, message
            try:
                model = model_load_weights(self.model, iter)
            except Exception as e:
                message = (
                    f"Failed to update weights: {e}.\nRolling back to original weights."
                )
                del iter
                gc.collect()
                iter = get_weight_iter(self.model_config)
                self.model = model_load_weights(self.model, iter)
                return False, message

        self.model = model
        self.server_args.model_path = model_path
        self.server_args.load_format = load_format
        self.load_config = load_config

        logger.info("Update weights end.")
        return True, "Succeeded to update model weights."

    def init_weights_update_group(
        self,
        master_address,
        master_port,
        rank_offset,
        world_size,
        group_name,
        backend="nccl",
    ):
        """Initialize the Torch process group for model parameter updates.

        `_model_update_group` is used in the RLHF workflow, where rank
        0 is the actor model in the training engine, and the other ranks are
        the inference engine, which is used for rollout.

        In the RLHF workflow, the training engine updates the model
        weights/parameters online, and broadcasts them to the inference
        engine through the `_model_update_group` process group.
        """
        assert (
            torch.distributed.is_initialized()
        ), "Default torch process group must be initialized"
        assert group_name != "", "Group name cannot be empty"

        rank = rank_offset + self.tp_rank

        logger.info(
            f"init custom process group: master_address={master_address}, master_port={master_port}, "
            f"rank_offset={rank_offset}, rank={rank}, world_size={world_size}, group_name={group_name}, backend={backend}"
        )

        try:
            self._model_update_group = init_custom_process_group(
                backend=backend,
                init_method=f"tcp://{master_address}:{master_port}",
                world_size=world_size,
                rank=rank,
                group_name=group_name,
            )
            return True, "Succeeded to initialize custom process group."
        except Exception as e:
            message = f"Failed to initialize custom process group: {e}."
            logger.error(message)
            return False, message

    def update_weights_from_distributed(self, name, dtype, shape):
        """
        Update specific parameter in the model weights online
        through `_model_update_group` process group.

        Args:
            name: the name of the parameter to be updated.
            dtype: the data type of the parameter to be updated.
            shape: the shape of the parameter to be updated.
        """
        target_dtype = (
            dtype if isinstance(dtype, torch.dtype) else getattr(torch, dtype)
        )

        assert (
            self._model_update_group is not None
        ), "model update group must be initialized"

        try:
            weights = torch.empty(shape, dtype=target_dtype, device=self.device)
            torch.distributed.broadcast(weights, src=0, group=self._model_update_group)
            self.model.load_weights([(name, weights)])
            return True, f"Succeeded to update parameter {name} online."

        except Exception as e:
            error_msg = (
                f"Failed to update parameter online: {e}. "
                f"The full weights of the ModelRunner are partially updated. "
                f"Please discard the whole weights."
            )
            logger.error(error_msg)
            return False, error_msg

    def update_weights_from_tensor(
        self,
        named_tensors: List[Tuple[str, Union[torch.Tensor, "LocalSerializedTensor"]]],
        load_format: Optional[str] = None,
    ):
        named_tensors = [
            (name, _unwrap_tensor(tensor, tp_rank=self.tp_rank))
            for name, tensor in named_tensors
        ]
        if load_format == "direct":
            _model_load_weights_direct(self.model, named_tensors)
        elif load_format in self.server_args.custom_weight_loader:
            custom_loader = dynamic_import(load_format)
            custom_loader(self.model, named_tensors)
        elif load_format is None:
            self.model.load_weights(named_tensors)
        else:
            raise NotImplementedError(f"Unknown load_format={load_format}")
        return True, "Success"

    def get_weights_by_name(
        self, name: str, truncate_size: int = 100
    ) -> Optional[torch.Tensor]:
        """Get the weights of the parameter by its name. Similar to `get_parameter` in Hugging Face.

        Only used for unit test with an unoptimized performance.
        For optimized performance, please use torch.save and torch.load.
        """
        # TODO: (chenyang) Add support for Qwen models.
        try:
            return self.model.get_weights_by_name(
                name, truncate_size, tp_size=self.tp_size
            )
        except Exception as e:
            logger.error(f"Error when getting parameter {name}: {e}")
            return None

    def init_lora_manager(self):
        self.lora_manager = LoRAManager(
            base_model=self.model,
            lora_paths=self.server_args.lora_paths,
            base_hf_config=self.model_config.hf_config,
            max_loras_per_batch=self.server_args.max_loras_per_batch,
            load_config=self.load_config,
            dtype=self.dtype,
            lora_backend=self.server_args.lora_backend,
            tp_size=self.tp_size,
            tp_rank=self.tp_rank,
        )
        logger.info("LoRA manager ready.")

    def profile_max_num_token(self, total_gpu_memory: int):
        available_gpu_memory = get_available_gpu_memory(
            self.device,
            self.gpu_id,
            distributed=get_world_group().world_size > 1,
            cpu_group=get_world_group().cpu_group,
        )
        if self.is_draft_worker:
            num_layers = getattr(
                self.model_config.hf_config,
                "num_nextn_predict_layers",
                self.num_effective_layers,
            )
        else:
            num_layers = self.num_effective_layers
        if self.use_mla_backend:
            # FIXME: pipeline parallelism is not compatible with mla backend
            assert self.pp_size == 1
            cell_size = (
                (self.model_config.kv_lora_rank + self.model_config.qk_rope_head_dim)
                * num_layers
                * torch._utils._element_size(self.kv_cache_dtype)
            )
        else:
            cell_size = (
                self.model_config.get_num_kv_heads(get_attention_tp_size())
                * self.model_config.head_dim
                * num_layers
                * 2
                * torch._utils._element_size(self.kv_cache_dtype)
            )
        rest_memory = available_gpu_memory - total_gpu_memory * (
            1 - self.mem_fraction_static
        )
        max_num_token = int(rest_memory * (1 << 30) // cell_size)
        return max_num_token

    def init_memory_pool(
        self,
        total_gpu_memory: int,
        max_num_reqs: Optional[int] = None,
        max_total_tokens: Optional[int] = None,
    ):
        if self.server_args.kv_cache_dtype == "auto":
            self.kv_cache_dtype = self.dtype
        elif self.server_args.kv_cache_dtype == "fp8_e5m2":
            if _is_hip:  # Using natively supported format
                self.kv_cache_dtype = torch.float8_e5m2fnuz
            else:
                self.kv_cache_dtype = torch.float8_e5m2
        elif self.server_args.kv_cache_dtype == "fp8_e4m3":
            if is_cuda():
                self.kv_cache_dtype = torch.float8_e4m3fn
        else:
            raise ValueError(
                f"Unsupported kv_cache_dtype: {self.server_args.kv_cache_dtype}."
            )

        self.max_total_num_tokens = self.profile_max_num_token(total_gpu_memory)

        if max_num_reqs is None:
            max_num_reqs = min(
                max(
                    int(
                        self.max_total_num_tokens / self.model_config.context_len * 512
                    ),
                    2048,
                ),
                4096,
            )

        if SGLANG_CI_SMALL_KV_SIZE:
            self.max_total_num_tokens = int(SGLANG_CI_SMALL_KV_SIZE)

        if not self.spec_algorithm.is_none():
            if self.is_draft_worker:
                self.max_total_num_tokens = self.server_args.draft_runner_cache_size
                max_num_reqs = self.server_args.max_num_reqs
            else:
                # We are sharing the `token_to_kv_pool`, and both verify and draft tokens
                # can be concurrently allocated, so we should give a headroom for it.
                self.server_args.draft_runner_cache_size = (
                    self.max_total_num_tokens
                    # draft
                    + max_num_reqs
                    * self.server_args.speculative_num_steps
                    * self.server_args.speculative_eagle_topk
                    # verify
                    + max_num_reqs * self.server_args.speculative_num_draft_tokens
                    # buffer
                    + 100
                )
                # Target worker and draft worker shares the same indices for the
                # token_to_kv_pool, so we should make sure to match max_total_num_tokens.
                self.max_total_num_tokens = self.server_args.draft_runner_cache_size
                self.server_args.max_num_reqs = max_num_reqs

        if max_total_tokens is not None:
            if max_total_tokens > self.max_total_num_tokens:
                logging.warning(
                    f"max_total_tokens={max_total_tokens} is larger than the profiled value "
                    f"{self.max_total_num_tokens}. "
                    f"Use the profiled value instead."
                )
            self.max_total_num_tokens = min(self.max_total_num_tokens, max_total_tokens)

        self.max_total_num_tokens = (
            self.max_total_num_tokens
            // self.server_args.page_size
            * self.server_args.page_size
        )

        if self.max_total_num_tokens <= 0:
            raise RuntimeError(
                "Not enough memory. Please try to increase --mem-fraction-static."
            )

        if self.req_to_token_pool is None:
            if self.server_args.disaggregation_mode == "decode":
                from sglang.srt.disaggregation.decode import DecodeReqToTokenPool

                # subscribe memory for pre-allocated requests
                # if max_num_reqs <= 32, we pre-allocate 2x requests
                pre_alloc_size = max_num_reqs * 2 if max_num_reqs <= 32 else 0
                self.req_to_token_pool = DecodeReqToTokenPool(
                    size=max_num_reqs,
                    max_context_len=self.model_config.context_len + 4,
                    device=self.device,
                    enable_memory_saver=self.server_args.enable_memory_saver,
                    pre_alloc_size=pre_alloc_size,
                )
            else:
                self.req_to_token_pool = ReqToTokenPool(
                    size=max_num_reqs,
                    max_context_len=self.model_config.context_len + 4,
                    device=self.device,
                    enable_memory_saver=self.server_args.enable_memory_saver,
                )
        else:
            # Draft worker shares req_to_token_pool with the target worker.
            assert self.is_draft_worker

        if self.use_mla_backend:
            self.token_to_kv_pool = MLATokenToKVPool(
                self.max_total_num_tokens,
                page_size=self.page_size,
                dtype=self.kv_cache_dtype,
                kv_lora_rank=self.model_config.kv_lora_rank,
                qk_rope_head_dim=self.model_config.qk_rope_head_dim,
                layer_num=(
                    self.model_config.num_hidden_layers
                    if not self.is_draft_worker
                    else self.model_config.hf_config.num_nextn_predict_layers
                ),  # PP is not compatible with mla backend
                device=self.device,
                enable_memory_saver=self.server_args.enable_memory_saver,
                start_layer=self.start_layer,
                end_layer=self.end_layer,
            )
        elif self.server_args.enable_double_sparsity:
            self.token_to_kv_pool = DoubleSparseTokenToKVPool(
                self.max_total_num_tokens,
                page_size=self.page_size,
                dtype=self.kv_cache_dtype,
                head_num=self.model_config.get_num_kv_heads(get_attention_tp_size()),
                head_dim=self.model_config.head_dim,
                layer_num=self.num_effective_layers,
                device=self.device,
                heavy_channel_num=self.server_args.ds_heavy_channel_num,
                enable_memory_saver=self.server_args.enable_memory_saver,
                start_layer=self.start_layer,
                end_layer=self.end_layer,
            )
        else:
            self.token_to_kv_pool = MHATokenToKVPool(
                self.max_total_num_tokens,
                page_size=self.page_size,
                dtype=self.kv_cache_dtype,
                head_num=self.model_config.get_num_kv_heads(get_attention_tp_size()),
                head_dim=self.model_config.head_dim,
                layer_num=self.num_effective_layers,
                device=self.device,
                enable_memory_saver=self.server_args.enable_memory_saver,
                start_layer=self.start_layer,
                end_layer=self.end_layer,
            )

        if self.token_to_kv_pool_allocator is None:
            if self.page_size == 1:
                self.token_to_kv_pool_allocator = TokenToKVPoolAllocator(
                    self.max_total_num_tokens,
                    dtype=self.kv_cache_dtype,
                    device=self.device,
                    kvcache=self.token_to_kv_pool,
                )
            else:
                if _is_hpu:
                    self.token_to_kv_pool_allocator = HeapPagedTokenToKVPoolAllocator(
                        self.max_total_num_tokens,
                        page_size=self.page_size,
                        dtype=self.kv_cache_dtype,
                        device=self.device,
                        kvcache=self.token_to_kv_pool,
                    )
                else:
                    self.token_to_kv_pool_allocator = PagedTokenToKVPoolAllocator(
                        self.max_total_num_tokens,
                        page_size=self.page_size,
                        dtype=self.kv_cache_dtype,
                        device=self.device,
                        kvcache=self.token_to_kv_pool,
                    )
        else:
            assert self.is_draft_worker

        logger.info(
            f"Memory pool end. "
            f"avail mem={get_available_gpu_memory(self.device, self.gpu_id):.2f} GB"
        )

    def init_cublas(self):
        """We need to run a small matmul to init cublas. Otherwise, it will raise some errors later."""
        dtype = torch.float16
        device = "cuda"
        a = torch.ones((16, 16), dtype=dtype, device=device)
        b = torch.ones((16, 16), dtype=dtype, device=device)
        c = a @ b
        return c

    def init_attention_backend(self):
        """Init attention kernel backend."""
        if self.server_args.enable_two_batch_overlap:
            self.attn_backend = TboAttnBackend.init_new(self._get_attention_backend)
        else:
            self.attn_backend = self._get_attention_backend()

    # TODO unify with 6338
    def _get_attention_backend(self):
        if self.server_args.attention_backend == "flashinfer":
            if not self.use_mla_backend:
                from sglang.srt.layers.attention.flashinfer_backend import (
                    FlashInferAttnBackend,
                )

                # Init streams
                if self.server_args.speculative_algorithm == "EAGLE":
                    self.plan_stream_for_flashinfer = torch.cuda.Stream()
                return FlashInferAttnBackend(self)
            else:
                from sglang.srt.layers.attention.flashinfer_mla_backend import (
                    FlashInferMLAAttnBackend,
                )

                return FlashInferMLAAttnBackend(self)
        elif self.server_args.attention_backend == "aiter":
            from sglang.srt.layers.attention.aiter_backend import AiterAttnBackend

            return AiterAttnBackend(self)
        elif self.server_args.attention_backend == "triton":
            assert not self.model_config.is_encoder_decoder, (
                "Cross attention is not supported in the triton attention backend. "
                "Please use `--attention-backend flashinfer`."
            )
            if self.server_args.enable_double_sparsity:
                from sglang.srt.layers.attention.double_sparsity_backend import (
                    DoubleSparseAttnBackend,
                )

                return DoubleSparseAttnBackend(self)
            else:
                from sglang.srt.layers.attention.triton_backend import TritonAttnBackend

                return TritonAttnBackend(self)
        elif self.server_args.attention_backend == "torch_native":
            from sglang.srt.layers.attention.torch_native_backend import (
                TorchNativeAttnBackend,
            )

<<<<<<< HEAD
            self.attn_backend = TorchNativeAttnBackend(self)
        elif self.server_args.attention_backend == "hpu_attn_backend":
            from sglang.srt.layers.attention.hpu_attn_backend import HPUAttnBackend

            self.attn_backend = HPUAttnBackend(self)
=======
            return TorchNativeAttnBackend(self)
>>>>>>> 9179ea15
        elif self.server_args.attention_backend == "flashmla":
            from sglang.srt.layers.attention.flashmla_backend import FlashMLABackend

            return FlashMLABackend(self)
        elif self.server_args.attention_backend == "fa3":
            assert (
                torch.cuda.get_device_capability()[0] == 8 and not self.use_mla_backend
            ) or torch.cuda.get_device_capability()[0] == 9, (
                "FlashAttention v3 Backend requires SM>=80 and SM<=90. "
                "Please use `--attention-backend flashinfer`."
            )
            from sglang.srt.layers.attention.flashattention_backend import (
                FlashAttentionBackend,
            )

            return FlashAttentionBackend(self)
        elif self.server_args.attention_backend == "cutlass_mla":
            from sglang.srt.layers.attention.cutlass_mla_backend import (
                CutlassMLABackend,
            )

            return CutlassMLABackend(self)
        elif self.server_args.attention_backend == "intel_amx":
            from sglang.srt.layers.attention.intel_amx_backend import (
                IntelAMXAttnBackend,
            )

            logger.info(f"Intel AMX attention backend is enabled.")
            return IntelAMXAttnBackend(self)
        else:
            raise ValueError(
                f"Invalid attention backend: {self.server_args.attention_backend}"
            )

    def init_double_sparsity_channel_config(self, selected_channel):
        selected_channel = "." + selected_channel + "_proj"
        self.sorted_channels = []
        # load channel config
        with open(self.server_args.ds_channel_config_path, "r") as f:
            channel_config = json.load(f)

        for i in range(self.start_layer, self.end_layer):
            key = "model.layers." + str(i) + ".self_attn" + selected_channel
            self.sorted_channels.append(
                torch.tensor(channel_config[key])[
                    :, : self.server_args.ds_heavy_channel_num
                ]
                .contiguous()
                .cuda()
            )

    def init_cuda_graphs(self):
        """Capture cuda graphs."""
        self.cuda_graph_runner = None

        if not self.is_generation:
            # TODO: Currently, cuda graph only captures decode steps, which only exists for generation models
            return

        if self.server_args.disable_cuda_graph:
            return

        tic = time.perf_counter()
        before_mem = get_available_gpu_memory(self.device, self.gpu_id)
        logger.info(
            f"Capture cuda graph begin. This can take up to several minutes. avail mem={before_mem:.2f} GB"
        )
        self.cuda_graph_runner = CudaGraphRunner(self)
        after_mem = get_available_gpu_memory(self.device, self.gpu_id)
        logger.info(
            f"Capture cuda graph end. Time elapsed: {time.perf_counter() - tic:.2f} s. "
            f"mem usage={(before_mem - after_mem):.2f} GB. avail mem={after_mem:.2f} GB."
        )

    def apply_torch_tp(self):
        logger.info(f"Enabling torch tensor parallelism on {self.tp_size} devices.")
        from sglang.srt.model_parallel import tensor_parallel

        device_mesh = torch.distributed.init_device_mesh(self.device, (self.tp_size,))
        tensor_parallel(self.model, device_mesh)

    def forward_decode(
        self, forward_batch: ForwardBatch, pp_proxy_tensors=None
    ) -> LogitsProcessorOutput:
        self.attn_backend.init_forward_metadata(forward_batch)
        # FIXME: add pp_proxy_tensors arg to all models
        kwargs = {}
        if self.support_pp:
            kwargs["pp_proxy_tensors"] = pp_proxy_tensors
        return self.model.forward(
            forward_batch.input_ids, forward_batch.positions, forward_batch, **kwargs
        )

    def forward_extend(
        self,
        forward_batch: ForwardBatch,
        skip_attn_backend_init: bool = False,
        pp_proxy_tensors=None,
    ) -> LogitsProcessorOutput:
        if not skip_attn_backend_init:
            self.attn_backend.init_forward_metadata(forward_batch)

        kwargs = {}
        if self.support_pp:
            kwargs["pp_proxy_tensors"] = pp_proxy_tensors
        if forward_batch.input_embeds is not None:
            kwargs["input_embeds"] = forward_batch.input_embeds.bfloat16()
        if not self.is_generation:
            kwargs["get_embedding"] = True
        return self.model.forward(
            forward_batch.input_ids,
            forward_batch.positions,
            forward_batch,
            **kwargs,
        )

    def forward_idle(
        self, forward_batch: ForwardBatch, pp_proxy_tensors=None
    ) -> LogitsProcessorOutput:
        kwargs = {}
        if self.support_pp:
            kwargs["pp_proxy_tensors"] = pp_proxy_tensors
        return self.model.forward(
            forward_batch.input_ids,
            forward_batch.positions,
            forward_batch,
            **kwargs,
        )

    def forward(
        self,
        forward_batch: ForwardBatch,
        skip_attn_backend_init: bool = False,
        pp_proxy_tensors: Optional[PPProxyTensors] = None,
    ) -> Tuple[Union[LogitsProcessorOutput, PPProxyTensors], bool]:
        self.forward_pass_id += 1

        with get_global_expert_distribution_recorder().with_forward_pass(
            self.forward_pass_id,
            forward_batch,
        ):
            output = self._forward_raw(
                forward_batch, skip_attn_backend_init, pp_proxy_tensors
            )

        if self.eplb_manager is not None:
            self.eplb_manager.on_forward_pass_end()

        return output

    def _forward_raw(
        self,
        forward_batch: ForwardBatch,
        skip_attn_backend_init: bool,
        pp_proxy_tensors: Optional[PPProxyTensors],
    ) -> Tuple[Union[LogitsProcessorOutput, PPProxyTensors], bool]:
        can_run_cuda_graph = bool(
            forward_batch.forward_mode.is_cuda_graph()
            and self.cuda_graph_runner
            and self.cuda_graph_runner.can_run(forward_batch)
        )
        if can_run_cuda_graph:
            ret = self.cuda_graph_runner.replay(
                forward_batch,
                skip_attn_backend_init=skip_attn_backend_init,
                pp_proxy_tensors=pp_proxy_tensors,
            )
        elif forward_batch.forward_mode.is_decode():
            ret = self.forward_decode(forward_batch, pp_proxy_tensors=pp_proxy_tensors)
        elif forward_batch.forward_mode.is_extend():
            ret = self.forward_extend(
                forward_batch,
                skip_attn_backend_init=skip_attn_backend_init,
                pp_proxy_tensors=pp_proxy_tensors,
            )
        elif forward_batch.forward_mode.is_idle():
            ret = self.forward_idle(forward_batch, pp_proxy_tensors=pp_proxy_tensors)
        else:
            raise ValueError(f"Invalid forward mode: {forward_batch.forward_mode}")

        return ret, can_run_cuda_graph

    def _preprocess_logits(
        self, logits_output: LogitsProcessorOutput, sampling_info: SamplingBatchInfo
    ):
        # Apply logit bias
        if sampling_info.sampling_info_done:
            # Overlap mode: the function update_regex_vocab_mask was executed
            # in process_batch_result of the last batch.
            if sampling_info.grammars:
                sampling_info.sampling_info_done.wait()
        else:
            # Normal mode: Put CPU-heavy tasks here. They will be overlapped with the forward pass.
            sampling_info.update_regex_vocab_mask()
        sampling_info.apply_logits_bias(logits_output.next_token_logits)

    def sample(
        self,
        logits_output: LogitsProcessorOutput,
        forward_batch: ForwardBatch,
    ) -> torch.Tensor:
        """Sample and compute logprobs and update logits_output.

        Args:
            logits_output: The logits output from the model forward
            forward_batch: The forward batch that generates logits_output

        Returns:
            A list of next_token_ids
        """
        # For duplex models with multiple output streams.
        if isinstance(logits_output, tuple):
            return torch.stack(
                [self.sample(values, forward_batch) for values in logits_output],
                axis=-1,
            )

        self._preprocess_logits(logits_output, forward_batch.sampling_info)

        # Sample the next tokens
        next_token_ids = self.sampler(
            logits_output,
            forward_batch.sampling_info,
            forward_batch.return_logprob,
            forward_batch.top_logprobs_nums,
            forward_batch.token_ids_logprobs,
        )
        return next_token_ids

    @property
    def model_is_mrope(self) -> bool:
        """Detect if the model has "mrope" rope_scaling type.
        mrope requires keep "rope_deltas" between prompt and decoding phases."""
        rope_scaling = getattr(self.model_config.hf_text_config, "rope_scaling", {})
        if rope_scaling is None:
            return False
        is_mrope_enabled = "mrope_section" in rope_scaling
        return is_mrope_enabled

    def save_remote_model(self, url: str):
        from sglang.srt.model_loader.loader import RemoteModelLoader

        logger.info(f"Saving model to {url}")
        RemoteModelLoader.save_model(self.model, self.model_config.model_path, url)

    def save_sharded_model(
        self, path: str, pattern: Optional[str] = None, max_size: Optional[int] = None
    ):
        from sglang.srt.model_loader.loader import ShardedStateLoader

        logger.info(
            f"Save sharded model to {path} with pattern {pattern} and max_size {max_size}"
        )
        ShardedStateLoader.save_model(self.model, path, pattern, max_size)


def _model_load_weights_direct(model, named_tensors: List[Tuple[str, torch.Tensor]]):
    params_dict = dict(model.named_parameters())
    for name, tensor in named_tensors:
        default_weight_loader(params_dict[name], tensor)


def _unwrap_tensor(tensor, tp_rank):
    if isinstance(tensor, LocalSerializedTensor):
        monkey_patch_torch_reductions()
        tensor = tensor.get(tp_rank)
    return tensor.to(torch.cuda.current_device())


@dataclass
class LocalSerializedTensor:
    """torch.Tensor that gets serialized by MultiprocessingSerializer (which only serializes a pointer and not the data).
    The i-th element in the list corresponds to i-th rank's GPU."""

    values: List[bytes]

    def get(self, rank: int):
        return MultiprocessingSerializer.deserialize(self.values[rank])<|MERGE_RESOLUTION|>--- conflicted
+++ resolved
@@ -115,13 +115,9 @@
     set_cuda_arch,
 )
 
-<<<<<<< HEAD
 _is_hpu = is_hpu()
-logger = logging.getLogger(__name__)
-=======
 _is_hip = is_hip()
 _is_cpu_amx_available = cpu_has_amx_support()
->>>>>>> 9179ea15
 
 # Use a small KV cache pool size for tests in CI
 SGLANG_CI_SMALL_KV_SIZE = os.getenv("SGLANG_CI_SMALL_KV_SIZE", None)
@@ -1096,15 +1092,11 @@
                 TorchNativeAttnBackend,
             )
 
-<<<<<<< HEAD
-            self.attn_backend = TorchNativeAttnBackend(self)
+            return TorchNativeAttnBackend(self)
         elif self.server_args.attention_backend == "hpu_attn_backend":
             from sglang.srt.layers.attention.hpu_attn_backend import HPUAttnBackend
 
-            self.attn_backend = HPUAttnBackend(self)
-=======
-            return TorchNativeAttnBackend(self)
->>>>>>> 9179ea15
+            return HPUAttnBackend(self)
         elif self.server_args.attention_backend == "flashmla":
             from sglang.srt.layers.attention.flashmla_backend import FlashMLABackend
 

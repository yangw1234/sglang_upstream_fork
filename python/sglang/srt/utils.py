--- conflicted
+++ resolved
@@ -1867,17 +1867,16 @@
         return torch.topk(values, topk, dim=dim)
 
 
-<<<<<<< HEAD
 def get_scheduler_device(worker_device: str):
     # HPU has higher overhead when running many small ops
     # so we run all scheduler ops on CPU when using HPU
     return "cpu" if is_hpu() else worker_device
-=======
+
+  
 def is_hopper_with_cuda_12_3():
     if not is_cuda():
         return False
     is_hopper = torch.cuda.get_device_capability()[0] == 9
     cuda_version = torch.version.cuda.split(".")
     is_cuda_compatible = int(cuda_version[0]) == 12 and int(cuda_version[1]) >= 3
-    return is_hopper and is_cuda_compatible
->>>>>>> e9fc2ac7
+    return is_hopper and is_cuda_compatible